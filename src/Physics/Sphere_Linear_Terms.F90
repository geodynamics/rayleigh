--- conflicted
+++ resolved
@@ -50,20 +50,12 @@
 
                 Do n = 1, N_R
                     Do r = 1, N_R
-<<<<<<< HEAD
-                        T = gridcp%dcheby(1)%data(r,n,0) !Cos(arg)
-=======
                         T = gridcp%dcheby(1)%data(r,n,0)
->>>>>>> b2308dda
                         Lconservation_weights(n) = Lconservation_weights(n) + radial_integral_weights(r) * T
                     Enddo
                 Enddo
 
-<<<<<<< HEAD
-                Lconservation_weights( (2*N_R)/3+1: ) = 0.0d0  ! De-Alias here for now
-=======
                 Lconservation_weights( (2*N_R)/3+1: ) = 0.0d0  ! De-Alias
->>>>>>> b2308dda
 
             Endif
 
