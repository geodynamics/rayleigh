--- conflicted
+++ resolved
@@ -87,11 +87,9 @@
     Integer, Parameter :: ell0_vr = custom_offset+3
     Integer, Parameter :: ell0_tvar = custom_offset+4
     Integer, Parameter :: ell0_dpdr = custom_offset+5
-<<<<<<< HEAD
- 
-    include "turbKE_codes.F"    
-    include "axial_field_codes.F"
-=======
+
+
+
 
     !//////////////////////////////////////////////////////////
     !  Turbulent kinetic energy generation
@@ -114,7 +112,8 @@
     Integer, Parameter :: thetaflux_turbadvect_pKE = turbke_offset + 14    ! Colatitudinal Turbulent Advective Flux of turbulent kinetic energy
     Integer, Parameter :: thetaflux_meanadvect_pKE = turbke_offset + 15    ! Colatitudinal Mean Advective Flux of turbulent kinetic energy
 
->>>>>>> 80fe9876
+    include "axial_field_codes.F"
+
 
     !///////////////////////////////////
     Real*8, Allocatable :: qty(:,:,:)   ! This variable holds each quantity that we output
