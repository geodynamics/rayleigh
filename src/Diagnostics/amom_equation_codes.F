--- conflicted
+++ resolved
@@ -57,13 +57,6 @@
     Integer, Parameter :: famom_magtor_r     = amoff+17 !:tex:  $-r\mathrm{sin}\theta c_4\,\overline{B_r}\,\overline{B_\phi}$
     Integer, Parameter :: famom_magtor_theta = amoff+18 ! :tex:  $-r\mathrm{sin}\theta c_4\,\overline{B_\theta}\,\overline{B_\phi}$
 
-<<<<<<< HEAD
-    ! Fluxes
-
-    ! Angular momentum (z)
-    Integer, Parameter :: amom_z = amoff+19 ! :tex:  $z angular momentum$
-
-=======
     ! Angular momentum 
     ! Full
     Integer, Parameter :: amom_z = amoff+19 ! :tex:  $\mathrm{f}_1r\mathrm{sin}\theta v_\phi $
@@ -79,4 +72,3 @@
     Integer, Parameter :: amomm_z = amoff+25 ! :tex:  $\mathrm{f}_1r\mathrm{sin}\theta \overline{v_\phi} $
     Integer, Parameter :: amomm_x = amoff+26 ! :tex:  $\mathrm{f}_1r(-\mathrm{sin}\theta \overline{v_\phi} - \mathrm{cos}\phi \overline{v_\theta'}$
     Integer, Parameter :: amomm_y = amoff+27 ! :tex:  $\mathrm{f}_1r(-\mathrm{cos}\theta\overline{v_\phi} + \mathrm{cos}\phi \overline{v_\theta})$
->>>>>>> b2308dda
