!
!  Copyright (C) 2018 by the authors of the RAYLEIGH code.
!
!  This file is part of RAYLEIGH.
!
!  RAYLEIGH is free software; you can redistribute it and/or modify
!  it under the terms of the GNU General Public License as published by
!  the Free Software Foundation; either version 3, or (at your option)
!  any later version.
!
!  RAYLEIGH is distributed in the hope that it will be useful,
!  but WITHOUT ANY WARRANTY; without even the implied warranty of
!  MERCHANTABILITY or FITNESS FOR A PARTICULAR PURPOSE.  See the
!  GNU General Public License for more details.
!
!  You should have received a copy of the GNU General Public License
!  along with RAYLEIGH; see the file LICENSE.  If not see
!  <http://www.gnu.org/licenses/>.
!

#include "indices.F"
Module Diagnostics_Angular_Momentum
    Use Diagnostics_Base
    Implicit None

!///////////////////////////////////////////////////////////////////////////////////////////////
! In this module, we compute FLUXES for the mean-angular momentum equation
! Everything that governs the evolution of r sin(theta) <v>_phi is here
! SOURCE terms, which are arrived at by multiplying force densities by a moment arm,
! are computed alongside the forces in their respective routines
Contains

    Subroutine Compute_Angular_Momentum_Balance(buffer)
        Implicit None
        Real*8, Intent(InOut) :: buffer(1:,my_r%min:,my_theta%min:,1:)

        Call Compute_Angular_Momentum(buffer)
        Call Compute_Angular_Momentum_Sources(buffer)
        Call Compute_Angular_Momentum_Fluxes(buffer)

    End Subroutine Compute_Angular_Momentum_Balance

    Subroutine Compute_Angular_Momentum(buffer)
        Implicit None
        Real*8, Intent(InOut) :: buffer(1:,my_r%min:,my_theta%min:,1:)
        Integer :: r,k, t

<<<<<<< HEAD
    End Subroutine Compute_Angular_Momentum

=======
        If (compute_quantity(amom_z)) Then

            DO_PSI
                qty(PSI) = ref%density(r)*radius(r)*sintheta(t) &
                    & *buffer(PSI,vphi)
            END_DO

            Call Add_Quantity(qty)
        Endif

        If (compute_quantity(amom_x)) Then

            DO_PSI
                qty(PSI) = ref%density(r)*radius(r)*&
                    & (-costheta(t)*cosphi(k)*buffer(PSI,vphi) -&
                   & sinphi(k)*buffer(PSI,vtheta))
            END_DO

            Call Add_Quantity(qty)
        Endif

        If (compute_quantity(amom_y)) Then

            DO_PSI
                qty(PSI) = ref%density(r)*radius(r)*&
                    (-costheta(t)*sinphi(k)*buffer(PSI,vphi) +&
                   &cosphi(k)*buffer(PSI,vtheta))
            END_DO

            Call Add_Quantity(qty)
        Endif

        If (compute_quantity(amomp_z)) Then

            DO_PSI
                qty(PSI) = ref%density(r)*radius(r)*sintheta(t) &
                    & *fbuffer(PSI,vphi)
            END_DO

            Call Add_Quantity(qty)
        Endif

        If (compute_quantity(amomp_x)) Then

            DO_PSI
                qty(PSI) = ref%density(r)*radius(r)*&
                    &(-costheta(t)*cosphi(k)*fbuffer(PSI,vphi) -&
                   &sinphi(k)*fbuffer(PSI,vtheta))
            END_DO

            Call Add_Quantity(qty)
        Endif

        If (compute_quantity(amomp_y)) Then

            DO_PSI
                qty(PSI) = ref%density(r)*radius(r)*&
                    &(-costheta(t)*sinphi(k)*fbuffer(PSI,vphi) +&
                   &cosphi(k)*fbuffer(PSI,vtheta))
            END_DO

            Call Add_Quantity(qty)
        Endif

        If (compute_quantity(amomm_z)) Then

            DO_PSI
                qty(PSI) = ref%density(r)*radius(r)*sintheta(t) &
                    & *m0_values(PSI2,vphi)
            END_DO

            Call Add_Quantity(qty)
        Endif

        If (compute_quantity(amomm_x)) Then

            DO_PSI
                qty(PSI) = ref%density(r)*radius(r)*&
                    &(-costheta(t)*cosphi(k)*m0_values(PSI2,vphi) -&
                   &sinphi(k)*m0_values(PSI2,vtheta))
            END_DO

            Call Add_Quantity(qty)
        Endif

        If (compute_quantity(amomm_y)) Then

            DO_PSI
                qty(PSI) = ref%density(r)*radius(r)*&
                    &(-costheta(t)*sinphi(k)*m0_values(PSI2,vphi) +&
                   &cosphi(k)*m0_values(PSI2,vtheta))
            END_DO

            Call Add_Quantity(qty)
        Endif
    End Subroutine Compute_Angular_Momentum
>>>>>>> b2308dda

    Subroutine Compute_Angular_Momentum_Sources(buffer)
        Implicit None
        Real*8, Intent(InOut) :: buffer(1:,my_r%min:,my_theta%min:,1:)
        Integer :: r,k, t

        If (compute_quantity(amom_z)) Then

            DO_PSI
                qty(PSI) = ref%density(r)*radius(r)*sintheta(t) &
                    & *buffer(PSI,vphi)
            END_DO

            Call Add_Quantity(qty)
        Endif
    End Subroutine Compute_Angular_Momentum_Sources



    Subroutine Compute_Angular_Momentum_Fluxes(buffer)
        Implicit None
        Real*8, Intent(InOut) :: buffer(1:,my_r%min:,my_theta%min:,1:)
        Integer :: r,k, t



        If (compute_quantity(famom_fluct_r)) Then

            DO_PSI
                qty(PSI) = ref%density(r)*radius(r)*sintheta(t) &
                    & *(fbuffer(PSI,vr)*fbuffer(PSI,vphi))
            END_DO

            Call Add_Quantity(qty)
        Endif

        If (compute_quantity(famom_fluct_theta)) Then

            DO_PSI
                qty(PSI) = ref%density(r)*radius(r)*sintheta(t) &
                    & *(fbuffer(PSI,vtheta)*fbuffer(PSI,vphi))
            END_DO

            Call Add_Quantity(qty)
        Endif


        If (compute_quantity(famom_dr_r)) Then

            DO_PSI
                    qty(PSI) = ref%density(r)*radius(r)*sintheta(t) &
                        & *(m0_values(PSI2,vr)*m0_values(PSI2,vphi))
            END_DO

            Call Add_Quantity(qty)
        Endif

        If (compute_quantity(famom_dr_theta)) Then

            DO_PSI
                qty(PSI) = ref%density(r)*radius(r)*sintheta(t) &
                    & *(m0_values(PSI2,vtheta)*m0_values(PSI2,vphi))
            END_DO

            Call Add_Quantity(qty)
        Endif

        !These need to be adjusted to handle non-dimensionalization
        If (compute_quantity(famom_mean_r)) Then

            DO_PSI
                qty(PSI) = ref%density(r)*((radius(r)*sintheta(t))**2) &
                    & *(m0_values(PSI2,vr)*Angular_Velocity)
            END_DO

            Call Add_Quantity(qty)
        Endif

        If (compute_quantity(famom_mean_theta)) Then

            DO_PSI
                qty(PSI) = ref%density(r)*((radius(r)*sintheta(t))**2) &
                    & *(m0_values(PSI2,vtheta)*Angular_Velocity)
            END_DO

            Call Add_Quantity(qty)
        Endif


        If (compute_quantity(famom_diff_r)) Then

            DO_PSI
                qty(PSI) = ref%density(r)*sintheta(t)*nu(r)*(m0_values(PSI2,vphi)-radius(r)*m0_values(PSI2,dvpdr))
            END_DO

            Call Add_Quantity(qty)
        Endif

        If (compute_quantity(famom_diff_theta)) Then

            DO_PSI
                qty(PSI) = ref%density(r)*nu(r)*(costheta(t)*m0_values(PSI2,vphi)-sintheta(t)*m0_values(PSI2,dvpdt))
            END_DO

            Call Add_Quantity(qty)
        Endif

        If (magnetism) Then
            If (compute_quantity(famom_maxstr_r)) Then
                DO_PSI
                    qty(PSI) = -radius(r)*sintheta(t)*fbuffer(PSI,br)*fbuffer(PSI,bphi)*ref%Lorentz_Coeff
                END_DO
                Call Add_Quantity(qty)
            Endif
            If (compute_quantity(famom_maxstr_theta)) Then
                DO_PSI
                    qty(PSI) = -radius(r)*sintheta(t)*fbuffer(PSI,btheta)*fbuffer(PSI,bphi)*ref%Lorentz_Coeff
                END_DO
                Call Add_Quantity(qty)
            Endif

            If (compute_quantity(famom_magtor_r)) Then
                DO_PSI
                    qty(PSI) = -radius(r)*sintheta(t)*m0_values(PSI2,br)*m0_values(PSI2,bphi)*ref%Lorentz_Coeff
                END_DO
                Call Add_Quantity(qty)
            Endif
            If (compute_quantity(famom_magtor_theta)) Then
                DO_PSI
                    qty(PSI) = -radius(r)*sintheta(t)*m0_values(PSI2,btheta)*m0_values(PSI2,bphi)*ref%Lorentz_Coeff
                END_DO
                Call Add_Quantity(qty)
            Endif


        Endif

    End Subroutine Compute_Angular_Momentum_Fluxes

End Module Diagnostics_Angular_Momentum<|MERGE_RESOLUTION|>--- conflicted
+++ resolved
@@ -45,10 +45,6 @@
         Real*8, Intent(InOut) :: buffer(1:,my_r%min:,my_theta%min:,1:)
         Integer :: r,k, t
 
-<<<<<<< HEAD
-    End Subroutine Compute_Angular_Momentum
-
-=======
         If (compute_quantity(amom_z)) Then
 
             DO_PSI
@@ -145,7 +141,6 @@
             Call Add_Quantity(qty)
         Endif
     End Subroutine Compute_Angular_Momentum
->>>>>>> b2308dda
 
     Subroutine Compute_Angular_Momentum_Sources(buffer)
         Implicit None
