--- conflicted
+++ resolved
@@ -30,12 +30,8 @@
     python-scipy \
     python-funcsigs
 
-<<<<<<< HEAD
-RUN pip3 install sphinxcontrib-bibtex nbstripout recommonmark
-=======
-RUN pip3 install sphinxcontrib-bibtex nbstripout nbsphinx jupyter-client ipykernel
+RUN pip3 install sphinxcontrib-bibtex nbstripout nbsphinx jupyter-client ipykernel recommonmark
 RUN pip2 install vtk
->>>>>>> 16b75777
 
 # Export compilers
 ENV CC mpicc
