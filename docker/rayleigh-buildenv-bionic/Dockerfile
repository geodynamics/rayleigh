FROM ubuntu:bionic

RUN apt update && \
  DEBIAN_FRONTEND='noninteractive' \
  DEBCONF_NONINTERACTIVE_SEEN='true' \
  apt install --yes \
    g++ \
    gfortran \
    git \
    libblas-dev \
    libfftw3-dev \
    liblapack-dev \
    libmpich-dev \
    make \
    nano \
    wget \
    python3-pip \
    sphinx-common \
    texlive-base \
    texlive-generic-extra \
    texlive-latex-base \
    texlive-latex-recommended \
    texlive-latex-extra \
    lmodern \
<<<<<<< HEAD
    latexmk \
    python-numpy \
    python3-numpy \
    python-scipy \
    python3-scipy \
    python-funcsigs \
    python3-funcsigs
=======
    makedepf90 \
    latexmk
>>>>>>> d108b6f8

RUN pip3 install sphinxcontrib-bibtex nbstripout

# Export compilers
ENV CC mpicc
ENV CXX mpicxx
ENV FC mpifort<|MERGE_RESOLUTION|>--- conflicted
+++ resolved
@@ -22,7 +22,7 @@
     texlive-latex-recommended \
     texlive-latex-extra \
     lmodern \
-<<<<<<< HEAD
+    makedepf90 \
     latexmk \
     python-numpy \
     python3-numpy \
@@ -30,10 +30,6 @@
     python3-scipy \
     python-funcsigs \
     python3-funcsigs
-=======
-    makedepf90 \
-    latexmk
->>>>>>> d108b6f8
 
 RUN pip3 install sphinxcontrib-bibtex nbstripout
 
